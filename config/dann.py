--- conflicted
+++ resolved
@@ -7,15 +7,14 @@
 import numpy as np
 import torch
 import torch.nn as nn
-from sklearn.base import BaseEstimator, RegressorMixin
-from torch.autograd import Function
-from torch.utils.data import DataLoader, Dataset
-
 from config.loss_functions import *
 from config.models import *
 from config.regressors import *
 from config.transformers import *
 from config.validation import *
+from sklearn.base import BaseEstimator, RegressorMixin
+from torch.autograd import Function
+from torch.utils.data import DataLoader, Dataset
 
 
 # ======= Dataset =======
@@ -271,7 +270,6 @@
 
 
 class TemporalDANNModel(nn.Module):
-<<<<<<< HEAD
     def __init__(
         self, lambda_grl=1.0, num_domains=5, output_dim=51, in_channels=24, mode=1
     ):
@@ -284,11 +282,6 @@
             self.feature_extractor = TemporalConvFeatureExtractor2(
                 in_channels=in_channels
             )
-=======
-    def __init__(self, lambda_grl=1.0, num_domains=5, output_dim=51):
-        super().__init__()
-        self.feature_extractor = TemporalConvFeatureExtractor(in_channels=24)
->>>>>>> 7f7b0c6d
         self.regressor_head = RegressorHead(input_dim=128, output_dim=output_dim)
         self.domain_discriminator = DomainDiscriminator(
             input_dim=128, num_domains=num_domains
